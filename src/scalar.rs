// -*- mode: rust; -*-
//
// This file is part of curve25519-dalek.
// Copyright (c) 2016-2018 Isis Lovecruft, Henry de Valence
// Portions Copyright 2017 Brian Smith
// See LICENSE for licensing information.
//
// Authors:
// - Isis Agora Lovecruft <isis@patternsinthevoid.net>
// - Henry de Valence <hdevalence@hdevalence.ca>
// - Brian Smith <brian@briansmith.org>

//! Arithmetic on scalars (integers mod the group order).
//!
//! Both the Ristretto group and the Ed25519 basepoint have prime order
//! \\( \ell = 2\^{252} + 27742317777372353535851937790883648493 \\).
//!
//! This code is intended to be useful with both the Ristretto group
//! (where everything is done modulo \\( \ell \\)), and the X/Ed25519
//! setting, which mandates specific bit-twiddles that are not
//! well-defined modulo \\( \ell \\).
//!
//! All arithmetic on `Scalars` is done modulo \\( \ell \\).
//!
//! # Constructing a scalar
//!
//! To create a [`Scalar`](struct.Scalar.html) from a supposedly canonical encoding, use
//! [`Scalar::from_canonical_bytes`](struct.Scalar.html#method.from_canonical_bytes).
//!
//! This function does input validation, ensuring that the input bytes
//! are the canonical encoding of a `Scalar`.
//! If they are, we'll get
//! `Some(Scalar)` in return:
//!
//! ```
//! use curve25519_dalek::scalar::Scalar;
//!
//! let one_as_bytes: [u8; 32] = Scalar::one().to_bytes();
//! let a: Option<Scalar> = Scalar::from_canonical_bytes(one_as_bytes);
//!
//! assert!(a.is_some());
//! ```
//!
//! However, if we give it bytes representing a scalar larger than \\( \ell \\)
//! (in this case, \\( \ell + 2 \\)), we'll get `None` back:
//!
//! ```
//! use curve25519_dalek::scalar::Scalar;
//!
//! let l_plus_two_bytes: [u8; 32] = [
//!    0xef, 0xd3, 0xf5, 0x5c, 0x1a, 0x63, 0x12, 0x58,
//!    0xd6, 0x9c, 0xf7, 0xa2, 0xde, 0xf9, 0xde, 0x14,
//!    0x00, 0x00, 0x00, 0x00, 0x00, 0x00, 0x00, 0x00,
//!    0x00, 0x00, 0x00, 0x00, 0x00, 0x00, 0x00, 0x10,
//! ];
//! let a: Option<Scalar> = Scalar::from_canonical_bytes(l_plus_two_bytes);
//!
//! assert!(a.is_none());
//! ```
//!
//! Another way to create a `Scalar` is by reducing a \\(256\\)-bit integer mod
//! \\( \ell \\), for which one may use the
//! [`Scalar::from_bytes_mod_order`](struct.Scalar.html#method.from_bytes_mod_order)
//! method.  In the case of the second example above, this would reduce the
//! resultant scalar \\( \mod \ell \\), producing \\( 2 \\):
//!
//! ```
//! use curve25519_dalek::scalar::Scalar;
//!
//! let l_plus_two_bytes: [u8; 32] = [
//!    0xef, 0xd3, 0xf5, 0x5c, 0x1a, 0x63, 0x12, 0x58,
//!    0xd6, 0x9c, 0xf7, 0xa2, 0xde, 0xf9, 0xde, 0x14,
//!    0x00, 0x00, 0x00, 0x00, 0x00, 0x00, 0x00, 0x00,
//!    0x00, 0x00, 0x00, 0x00, 0x00, 0x00, 0x00, 0x10,
//! ];
//! let a: Scalar = Scalar::from_bytes_mod_order(l_plus_two_bytes);
//!
//! let two: Scalar = Scalar::one() + Scalar::one();
//!
//! assert!(a == two);
//! ```
//!
//! There is also a constructor that reduces a \\(512\\)-bit integer, 
//! [`Scalar::from_bytes_mod_order_wide`](struct.Scalar.html#method.from_bytes_mod_order_wide).
//!
//! To construct a `Scalar` as the hash of some input data, use 
//! [`Scalar::hash_from_bytes`](struct.Scalar.html#method.hash_from_bytes),
//! which takes a buffer, or
//! [`Scalar::from_hash`](struct.Scalar.html#method.from_hash),
//! which allows an IUF API.
//!
//! ```
//! # extern crate curve25519_dalek;
//! # extern crate sha2;
//! #
//! # fn main() {
//! use sha2::{Digest, Sha512};
//! use curve25519_dalek::scalar::Scalar;
//!
//! // Hashing a single byte slice
//! let a = Scalar::hash_from_bytes::<Sha512>(b"Abolish ICE");
//!
//! // Streaming data into a hash object
//! let mut hasher = Sha512::default();
//! hasher.input(b"Abolish ");
//! hasher.input(b"ICE");
//! let a2 = Scalar::from_hash(hasher);
//!
//! assert_eq!(a, a2);
//! # }
//! ```
//!
//! Finally, to create a `Scalar` with a specific bit-pattern
//! (e.g., for compatibility with X/Ed25519
//! ["clamping"](https://github.com/isislovecruft/ed25519-dalek/blob/f790bd2ce/src/ed25519.rs#L349)),
//! use [`Scalar::from_bits`](struct.Scalar.html#method.from_bits). This
//! constructs a scalar with exactly the bit pattern given, without any
//! assurances as to reduction modulo the group order:
//!
//! ```
//! use curve25519_dalek::scalar::Scalar;
//!
//! let l_plus_two_bytes: [u8; 32] = [
//!    0xef, 0xd3, 0xf5, 0x5c, 0x1a, 0x63, 0x12, 0x58,
//!    0xd6, 0x9c, 0xf7, 0xa2, 0xde, 0xf9, 0xde, 0x14,
//!    0x00, 0x00, 0x00, 0x00, 0x00, 0x00, 0x00, 0x00,
//!    0x00, 0x00, 0x00, 0x00, 0x00, 0x00, 0x00, 0x10,
//! ];
//! let a: Scalar = Scalar::from_bits(l_plus_two_bytes);
//!
//! let two: Scalar = Scalar::one() + Scalar::one();
//!
//! assert!(a != two);              // the scalar is not reduced (mod l)…
//! assert!(! a.is_canonical());    // …and therefore is not canonical.
//! assert!(a.reduce() == two);     // if we were to reduce it manually, it would be.
//! ```
//!
//! The resulting `Scalar` has exactly the specified bit pattern,
//! **except for the highest bit, which will be set to 0**.

use core::fmt::Debug;
use core::ops::Neg;
use core::ops::{Add, AddAssign};
use core::ops::{Sub, SubAssign};
use core::ops::{Mul, MulAssign};
use core::ops::{Index};
use core::cmp::{Eq, PartialEq};
use core::iter::{Product, Sum};
use core::borrow::Borrow;

#[allow(unused_imports)]
use prelude::*;

use rand::{Rng, CryptoRng};

#[cfg(feature = "std")]
use std::vec::Vec;

#[cfg(feature = "alloc")]
use alloc::Vec;

use digest::Digest;
use generic_array::typenum::U64;

use subtle::Choice;
use subtle::ConditionallyAssignable;
use subtle::ConstantTimeEq;

use backend;
use constants;

/// An `UnpackedScalar` represents an element of the field GF(l), optimized for speed.
///
/// This is a type alias for one of the scalar types in the `backend`
/// module.
#[cfg(feature = "u64_backend")]
type UnpackedScalar = backend::u64::scalar::Scalar64;

/// An `UnpackedScalar` represents an element of the field GF(l), optimized for speed.
///
/// This is a type alias for one of the scalar types in the `backend`
/// module.
#[cfg(feature = "u32_backend")]
type UnpackedScalar = backend::u32::scalar::Scalar32;


/// The `Scalar` struct holds an integer \\(s < 2\^{255} \\) which
/// represents an element of \\(\mathbb Z / \ell\\).
#[derive(Copy, Clone)]
pub struct Scalar {
    /// `bytes` is a little-endian byte encoding of an integer representing a scalar modulo the
    /// group order.
    ///
    /// # Invariant
    ///
    /// The integer representing this scalar must be bounded above by \\(2\^{255}\\), or
    /// equivalently the high bit of `bytes[31]` must be zero.
    ///
    /// This ensures that there is room for a carry bit when computing a NAF representation.
    //
    // XXX This is pub(crate) so we can write literal constants.  If const fns were stable, we could
    //     make the Scalar constructors const fns and use those instead.
    pub(crate) bytes: [u8; 32],
}

impl Scalar {
    /// Construct a `Scalar` by reducing a 256-bit little-endian integer
    /// modulo the group order \\( \ell \\).
    pub fn from_bytes_mod_order(bytes: [u8; 32]) -> Scalar {
        // Temporarily allow s_unreduced.bytes > 2^255 ...
        let s_unreduced = Scalar{bytes: bytes};

        // Then reduce mod the group order and return the reduced representative.
        let s = s_unreduced.reduce();
        debug_assert_eq!(0u8, s[31] >> 7);

        s
    }

    /// Construct a `Scalar` by reducing a 512-bit little-endian integer
    /// modulo the group order \\( \ell \\).
    pub fn from_bytes_mod_order_wide(input: &[u8; 64]) -> Scalar {
        UnpackedScalar::from_bytes_wide(input).pack()
    }

    /// Attempt to construct a `Scalar` from a canonical byte representation.
    ///
    /// # Return
    ///
    /// - `Some(s)`, where `s` is the `Scalar` corresponding to `bytes`,
    ///   if `bytes` is a canonical byte representation;
    /// - `None` if `bytes` is not a canonical byte representation.
    pub fn from_canonical_bytes(bytes: [u8; 32]) -> Option<Scalar> {
        // Check that the high bit is not set
        if (bytes[31] >> 7) != 0u8 { return None; }
        let candidate = Scalar::from_bits(bytes);

        if candidate.is_canonical() {
            Some(candidate)
        } else {
            None
        }
    }

    /// Construct a `Scalar` from the low 255 bits of a 256-bit integer.
    ///
    /// This function is intended for applications like X25519 which
    /// require specific bit-patterns when performing scalar
    /// multiplication.
    pub fn from_bits(bytes: [u8; 32]) -> Scalar {
        let mut s = Scalar{bytes: bytes};
        // Ensure that s < 2^255 by masking the high bit
        s.bytes[31] &= 0b0111_1111;

        s
    }
}

impl Debug for Scalar {
    fn fmt(&self, f: &mut ::core::fmt::Formatter) -> ::core::fmt::Result {
        write!(f, "Scalar{{\n\tbytes: {:?},\n}}", &self.bytes)
    }
}

impl Eq for Scalar {}
impl PartialEq for Scalar {
    fn eq(&self, other: &Self) -> bool {
        self.ct_eq(other).unwrap_u8() == 1u8
    }
}

impl ConstantTimeEq for Scalar {
    fn ct_eq(&self, other: &Self) -> Choice {
        self.bytes.ct_eq(&other.bytes)
    }
}

impl Index<usize> for Scalar {
    type Output = u8;

    /// Index the bytes of the representative for this `Scalar`.  Mutation is not permitted.
    fn index(&self, _index: usize) -> &u8 {
        &(self.bytes[_index])
    }
}

impl<'b> MulAssign<&'b Scalar> for Scalar {
    fn mul_assign(&mut self, _rhs: &'b Scalar) {
        *self = UnpackedScalar::mul(&self.unpack(), &_rhs.unpack()).pack();
    }
}

define_mul_assign_variants!(LHS = Scalar, RHS = Scalar);

impl<'a, 'b> Mul<&'b Scalar> for &'a Scalar {
    type Output = Scalar;
    fn mul(self, _rhs: &'b Scalar) -> Scalar {
        UnpackedScalar::mul(&self.unpack(), &_rhs.unpack()).pack()
    }
}

define_mul_variants!(LHS = Scalar, RHS = Scalar, Output = Scalar);

impl<'b> AddAssign<&'b Scalar> for Scalar {
    fn add_assign(&mut self, _rhs: &'b Scalar) {
        *self = UnpackedScalar::add(&self.unpack(), &_rhs.unpack()).pack();
    }
}

define_add_assign_variants!(LHS = Scalar, RHS = Scalar);

impl<'a, 'b> Add<&'b Scalar> for &'a Scalar {
    type Output = Scalar;
    fn add(self, _rhs: &'b Scalar) -> Scalar {
        UnpackedScalar::add(&self.unpack(), &_rhs.unpack()).pack()
    }
}

define_add_variants!(LHS = Scalar, RHS = Scalar, Output = Scalar);

impl<'b> SubAssign<&'b Scalar> for Scalar {
    fn sub_assign(&mut self, _rhs: &'b Scalar) {
        *self = UnpackedScalar::sub(&self.unpack(), &_rhs.unpack()).pack();
    }
}

define_sub_assign_variants!(LHS = Scalar, RHS = Scalar);

impl<'a, 'b> Sub<&'b Scalar> for &'a Scalar {
    type Output = Scalar;
    fn sub(self, _rhs: &'b Scalar) -> Scalar {
        UnpackedScalar::sub(&self.unpack(), &_rhs.unpack()).pack()
    }
}

define_sub_variants!(LHS = Scalar, RHS = Scalar, Output = Scalar);

impl<'a> Neg for &'a Scalar {
    type Output = Scalar;
    fn neg(self) -> Scalar {
        &Scalar::zero() - self
    }
}

impl<'a> Neg for Scalar {
    type Output = Scalar;
    fn neg(self) -> Scalar {
        -&self
    }
}

impl ConditionallyAssignable for Scalar {
    fn conditional_assign(&mut self, other: &Scalar, choice: Choice) {
        for i in 0..32 {
            self.bytes[i].conditional_assign(&other.bytes[i], choice);
        }
    }
}

#[cfg(feature = "serde")]
use serde::{self, Serialize, Deserialize, Serializer, Deserializer};
#[cfg(feature = "serde")]
use serde::de::Visitor;

#[cfg(feature = "serde")]
impl Serialize for Scalar {
    fn serialize<S>(&self, serializer: S) -> Result<S::Ok, S::Error>
        where S: Serializer
    {
        serializer.serialize_bytes(self.reduce().as_bytes())
    }
}

#[cfg(feature = "serde")]
impl<'de> Deserialize<'de> for Scalar {
    fn deserialize<D>(deserializer: D) -> Result<Self, D::Error>
        where D: Deserializer<'de>
    {
        struct ScalarVisitor;

        impl<'de> Visitor<'de> for ScalarVisitor {
            type Value = Scalar;

            fn expecting(&self, formatter: &mut ::core::fmt::Formatter) -> ::core::fmt::Result {
                formatter.write_str("a canonically-encoded 32-byte scalar value")
            }

            fn visit_bytes<E>(self, v: &[u8]) -> Result<Scalar, E>
                where E: serde::de::Error
            {
                if v.len() == 32 {
                    let mut bytes = [0u8;32];
                    bytes.copy_from_slice(v);

                    static ERRMSG: &'static str = "encoding was not canonical";

                    Scalar::from_canonical_bytes(bytes)
                        .ok_or(
                            serde::de::Error::invalid_value(
                                serde::de::Unexpected::Bytes(v),
                                &ERRMSG,
                            )
                        )
                } else {
                    Err(serde::de::Error::invalid_length(v.len(), &self))
                }
            }
        }

        deserializer.deserialize_bytes(ScalarVisitor)
    }
}

impl<T> Product<T> for Scalar
where
    T: Borrow<Scalar>
{
    fn product<I>(iter: I) -> Self
    where
        I: Iterator<Item = T>
    {
        iter.fold(Scalar::one(), |acc, item| acc * item.borrow())
    }
}

impl<T> Sum<T> for Scalar
where
    T: Borrow<Scalar>
{
    fn sum<I>(iter: I) -> Self
    where
        I: Iterator<Item = T>
    {
        iter.fold(Scalar::zero(), |acc, item| acc + item.borrow())
    }
}

impl Default for Scalar {
    fn default() -> Scalar {
        Scalar::zero()
    }
}

impl From<u8> for Scalar {
    fn from(x: u8) -> Scalar {
        let mut s_bytes = [0u8; 32];
        s_bytes[0] = x;
        Scalar{ bytes: s_bytes }
    }
}

impl From<u16> for Scalar {
    fn from(x: u16) -> Scalar {
        use byteorder::{ByteOrder, LittleEndian};
        let mut s_bytes = [0u8; 32];
        LittleEndian::write_u16(&mut s_bytes, x);
        Scalar{ bytes: s_bytes }
    }
}

impl From<u32> for Scalar {
    fn from(x: u32) -> Scalar {
        use byteorder::{ByteOrder, LittleEndian};
        let mut s_bytes = [0u8; 32];
        LittleEndian::write_u32(&mut s_bytes, x);
        Scalar{ bytes: s_bytes }
    }
}

impl From<u64> for Scalar {
    /// Construct a scalar from the given `u64`.
    ///
    /// # Inputs
    ///
    /// An `u64` to convert to a `Scalar`.
    ///
    /// # Returns
    ///
    /// A `Scalar` corresponding to the input `u64`.
    ///
    /// # Example
    ///
    /// ```
    /// use curve25519_dalek::scalar::Scalar;
    ///
    /// let fourtytwo = Scalar::from(42u64);
    /// let six = Scalar::from(6u64);
    /// let seven = Scalar::from(7u64);
    ///
    /// assert!(fourtytwo == six * seven);
    /// ```
    fn from(x: u64) -> Scalar {
        use byteorder::{ByteOrder, LittleEndian};
        let mut s_bytes = [0u8; 32];
        LittleEndian::write_u64(&mut s_bytes, x);
        Scalar{ bytes: s_bytes }
    }
}

impl From<u128> for Scalar {
    fn from(x: u128) -> Scalar {
        use byteorder::{ByteOrder, LittleEndian};
        let mut s_bytes = [0u8; 32];
        LittleEndian::write_u128(&mut s_bytes, x);
        Scalar{ bytes: s_bytes }
    }
}

impl Scalar {
    /// Return a `Scalar` chosen uniformly at random using a user-provided RNG.
    ///
    /// # Inputs
    ///
    /// * `rng`: any RNG which implements the `rand::CryptoRng` interface.
    ///
    /// # Returns
    ///
    /// A random scalar within ℤ/lℤ.
    ///
    /// # Example
    ///
    /// ```
    /// extern crate rand;
    /// # extern crate curve25519_dalek;
    /// #
    /// # fn main() {
    /// use curve25519_dalek::scalar::Scalar;
    ///
    /// use rand::OsRng;
    ///
    /// let mut csprng: OsRng = OsRng::new().unwrap();
    /// let a: Scalar = Scalar::random(&mut csprng);
    /// # }
    pub fn random<T: Rng + CryptoRng>(rng: &mut T) -> Self {
        let mut scalar_bytes = [0u8; 64];
        rng.fill(&mut scalar_bytes);
        Scalar::from_bytes_mod_order_wide(&scalar_bytes)
    }

    /// Hash a slice of bytes into a scalar.
    ///
    /// Takes a type parameter `D`, which is any `Digest` producing 64
    /// bytes (512 bits) of output.
    ///
    /// Convenience wrapper around `from_hash`.
    ///
    /// # Example
    ///
    /// ```
    /// # extern crate curve25519_dalek;
    /// # use curve25519_dalek::scalar::Scalar;
    /// extern crate sha2;
    ///
    /// use sha2::Sha512;
    ///
    /// # // Need fn main() here in comment so the doctest compiles
    /// # // See https://doc.rust-lang.org/book/documentation.html#documentation-as-tests
    /// # fn main() {
    /// let msg = "To really appreciate architecture, you may even need to commit a murder";
    /// let s = Scalar::hash_from_bytes::<Sha512>(msg.as_bytes());
    /// # }
    /// ```
    pub fn hash_from_bytes<D>(input: &[u8]) -> Scalar
        where D: Digest<OutputSize = U64> + Default
    {
        let mut hash = D::default();
        hash.input(input);
        Scalar::from_hash(hash)
    }

    /// Construct a scalar from an existing `Digest` instance.
    ///
    /// Use this instead of `hash_from_bytes` if it is more convenient
    /// to stream data into the `Digest` than to pass a single byte
    /// slice.
    ///
    /// # Example
    ///
    /// ```
    /// # extern crate curve25519_dalek;
    /// # use curve25519_dalek::scalar::Scalar;
    /// extern crate sha2;
    ///
    /// use sha2::Digest;
    /// use sha2::Sha512;
    ///
    /// # fn main() {
    /// let mut h = Sha512::default();
    ///
    /// h.input(b"To really appreciate architecture, you may even need to commit a murder.");
    /// h.input(b"While the programs used for The Manhattan Transcripts are of the most extreme");
    /// h.input(b"nature, they also parallel the most common formula plot: the archetype of");
    /// h.input(b"murder. Other phantasms were occasionally used to underline the fact that");
    /// h.input(b"perhaps all architecture, rather than being about functional standards, is");
    /// h.input(b"about love and death.");
    ///
    /// let s = Scalar::from_hash(h);
    ///
    /// println!("{:?}", s.to_bytes());
    /// assert!(s == Scalar::from_bits([ 21,  88, 208, 252,  63, 122, 210, 152,
    ///                                 154,  38,  15,  23,  16, 167,  80, 150,
    ///                                 192, 221,  77, 226,  62,  25, 224, 148,
    ///                                 239,  48, 176,  10, 185,  69, 168,  11, ]));
    /// # }
    /// ```
    pub fn from_hash<D>(hash: D) -> Scalar
        where D: Digest<OutputSize = U64> + Default
    {
        let mut output = [0u8; 64];
        output.copy_from_slice(hash.result().as_slice());
        Scalar::from_bytes_mod_order_wide(&output)
    }

    /// Convert this `Scalar` to its underlying sequence of bytes.
    ///
    /// # Example
    ///
    /// ```
    /// use curve25519_dalek::scalar::Scalar;
    ///
    /// let s: Scalar = Scalar::zero();
    ///
    /// assert!(s.to_bytes() == [0u8; 32]);
    /// ```
    pub fn to_bytes(&self) -> [u8; 32] {
        self.bytes
    }

    /// View the little-endian byte encoding of the integer representing this Scalar.
    ///
    /// # Example
    ///
    /// ```
    /// use curve25519_dalek::scalar::Scalar;
    ///
    /// let s: Scalar = Scalar::zero();
    ///
    /// assert!(s.as_bytes() == &[0u8; 32]);
    /// ```
    pub fn as_bytes(&self) -> &[u8; 32] {
        &self.bytes
    }

    /// Construct the scalar \\( 0 \\).
    pub fn zero() -> Self {
        Scalar { bytes: [0u8; 32]}
    }

    /// Construct the scalar \\( 1 \\).
    pub fn one() -> Self {
        Scalar {
            bytes: [
                1, 0, 0, 0, 0, 0, 0, 0, 0, 0, 0, 0, 0, 0, 0, 0,
                0, 0, 0, 0, 0, 0, 0, 0, 0, 0, 0, 0, 0, 0, 0, 0,
            ],
        }
    }

    /// Given a nonzero `Scalar`, compute its multiplicative inverse.
    ///
    /// # Warning
    ///
    /// `self` **MUST** be nonzero.  If you cannot
    /// *prove* that this is the case, you **SHOULD NOT USE THIS
    /// FUNCTION**.
    ///
    /// # Returns
    ///
    /// The multiplicative inverse of the this `Scalar`.
    ///
    /// # Example
    ///
    /// ```
    /// use curve25519_dalek::scalar::Scalar;
    ///
    /// // x = 2238329342913194256032495932344128051776374960164957527413114840482143558222
    /// let X: Scalar = Scalar::from_bytes_mod_order([
    ///         0x4e, 0x5a, 0xb4, 0x34, 0x5d, 0x47, 0x08, 0x84,
    ///         0x59, 0x13, 0xb4, 0x64, 0x1b, 0xc2, 0x7d, 0x52,
    ///         0x52, 0xa5, 0x85, 0x10, 0x1b, 0xcc, 0x42, 0x44,
    ///         0xd4, 0x49, 0xf4, 0xa8, 0x79, 0xd9, 0xf2, 0x04,
    ///     ]);
    /// // 1/x = 6859937278830797291664592131120606308688036382723378951768035303146619657244
    /// let XINV: Scalar = Scalar::from_bytes_mod_order([
    ///         0x1c, 0xdc, 0x17, 0xfc, 0xe0, 0xe9, 0xa5, 0xbb,
    ///         0xd9, 0x24, 0x7e, 0x56, 0xbb, 0x01, 0x63, 0x47,
    ///         0xbb, 0xba, 0x31, 0xed, 0xd5, 0xa9, 0xbb, 0x96,
    ///         0xd5, 0x0b, 0xcd, 0x7a, 0x3f, 0x96, 0x2a, 0x0f,
    ///     ]);
    ///
    /// let inv_X: Scalar = X.invert();
    /// assert!(XINV == inv_X);
    /// let should_be_one: Scalar = &inv_X * &X;
    /// assert!(should_be_one == Scalar::one());
    /// ```
    pub fn invert(&self) -> Scalar {
        self.unpack().invert().pack()
    }

    /// Given a slice of nonzero (possibly secret) `Scalar`s,
    /// compute their inverses in a batch.
    ///
    /// # Return
    ///
    /// Each element of `inputs` is replaced by its inverse.
    ///
    /// The product of all inverses is returned.
    ///
    /// # Warning
    ///
    /// All input `Scalars` **MUST** be nonzero.  If you cannot
    /// *prove* that this is the case, you **SHOULD NOT USE THIS
    /// FUNCTION**.
    ///
    /// # Example
    ///
    /// ```
    /// # extern crate curve25519_dalek;
    /// # use curve25519_dalek::scalar::Scalar;
    /// # fn main() {
    /// let mut scalars = [
    ///     Scalar::from(3u64),
    ///     Scalar::from(5u64),
    ///     Scalar::from(7u64),
    ///     Scalar::from(11u64),
    /// ];
    ///
    /// let allinv = Scalar::batch_invert(&mut scalars);
    ///
    /// assert_eq!(allinv, Scalar::from(3*5*7*11u64).invert());
    /// assert_eq!(scalars[0], Scalar::from(3u64).invert());
    /// assert_eq!(scalars[1], Scalar::from(5u64).invert());
    /// assert_eq!(scalars[2], Scalar::from(7u64).invert());
    /// assert_eq!(scalars[3], Scalar::from(11u64).invert());
    /// # }
    /// ```
    #[cfg(feature = "alloc")]
    pub fn batch_invert(inputs: &mut [Scalar]) -> Scalar {
        // This code is essentially identical to the FieldElement
        // implementation, and is documented there.  Unfortunately,
        // it's not easy to write it generically, since here we want
        // to use `UnpackedScalar`s internally, and `Scalar`s
        // externally, but there's no corresponding distinction for
        // field elements.

        use clear_on_drop::ClearOnDrop;
        use clear_on_drop::clear::ZeroSafe;
        // Mark UnpackedScalars as zeroable.
        unsafe impl ZeroSafe for UnpackedScalar {}

        let n = inputs.len();
        let one: UnpackedScalar = Scalar::one().unpack().to_montgomery();

        // Wrap the scratch storage in a ClearOnDrop to wipe it when
        // we pass out of scope.
        let scratch_vec = vec![one; n];
        let mut scratch = ClearOnDrop::new(scratch_vec);

        // Keep an accumulator of all of the previous products
        let mut acc = Scalar::one().unpack().to_montgomery();

        // Pass through the input vector, recording the previous
        // products in the scratch space
        for (input, scratch) in inputs.iter_mut().zip(scratch.iter_mut()) {
            *scratch = acc;

            // Avoid unnecessary Montgomery multiplication in second pass by
            // keeping inputs in Montgomery form
            let tmp = input.unpack().to_montgomery();
            *input = tmp.pack();
            acc = UnpackedScalar::montgomery_mul(&acc, &tmp);
        }

        // acc is nonzero iff all inputs are nonzero
        debug_assert!(acc.pack() != Scalar::zero());

        // Compute the inverse of all products
        acc = acc.montgomery_invert().from_montgomery();

        // We need to return the product of all inverses later
        let ret = acc.pack();

        // Pass through the vector backwards to compute the inverses
        // in place
        for (input, scratch) in inputs.iter_mut().rev().zip(scratch.into_iter().rev()) {
            let tmp = UnpackedScalar::montgomery_mul(&acc, &input.unpack());
            *input = UnpackedScalar::montgomery_mul(&acc, &scratch).pack();
            acc = tmp;
        }

        ret
    }

    /// Get the bits of the scalar.
    pub(crate) fn bits(&self) -> [i8; 256] {
        let mut bits = [0i8; 256];
        for i in 0..256 {
            // As i runs from 0..256, the bottom 3 bits index the bit,
            // while the upper bits index the byte.
            bits[i] = ((self.bytes[i>>3] >> (i&7)) & 1u8) as i8;
        }
        bits
    }

    /// Compute a width-\\(w\\) "Non-Adjacent Form" of this scalar.
    ///
    /// A width-\\(w\\) NAF of a positive integer \\(k\\) is an expression
    /// $$
    /// k = \sum_{i=0}\^m n\_i 2\^i,
    /// $$
    /// where each nonzero
    /// coefficient \\(n\_i\\) is odd and bounded by \\(|n\_i| < 2\^{w-1}\\),
    /// \\(n\_{m-1}\\) is nonzero, and at most one of any \\(w\\) consecutive
    /// coefficients is nonzero.  (Hankerson, Menezes, Vanstone; def 3.32).
    ///
    /// The length of the NAF is at most one more than the length of
    /// the binary representation of \\(k\\).  This is why the
    /// `Scalar` type maintains an invariant that the top bit is
    /// \\(0\\), so that the NAF of a scalar has at most 256 digits.
    ///
    /// Intuitively, this is like a binary expansion, except that we
    /// allow some coefficients to grow in magnitude up to
    /// \\(2\^{w-1}\\) so that the nonzero coefficients are as sparse
    /// as possible.
    ///
    /// When doing scalar multiplication, we can then use a lookup
    /// table of precomputed multiples of a point to add the nonzero
    /// terms \\( k_i P \\).  Using signed digits cuts the table size
    /// in half, and using odd digits cuts the table size in half
    /// again.
    ///
    /// To compute a \\(w\\)-NAF, we use a modification of Algorithm 3.35 of HMV:
    ///
    /// 1. \\( i \gets 0 \\)
    /// 2. While \\( k \ge 1 \\):
    ///     1. If \\(k\\) is odd, \\( n_i \gets k \operatorname{mods} 2^w \\), \\( k \gets k - n_i \\).
    ///     2. If \\(k\\) is even, \\( n_i \gets 0 \\).
    ///     3. \\( k \gets k / 2 \\), \\( i \gets i + 1 \\).
    /// 3. Return \\( n_0, n_1, ... , \\)
    ///
    /// Here \\( \bar x = x \operatorname{mods} 2^w \\) means the
    /// \\( \bar x \\) with \\( \bar x \equiv x \pmod{2^w} \\) and
    /// \\( -2^{w-1} \leq \bar x < 2^w \\).
    ///
    /// We implement this by scanning across the bits of \\(k\\) from
    /// least-significant bit to most-significant-bit.
    /// Write the bits of \\(k\\) as
    /// $$
    /// k = \sum\_{i=0}\^m k\_i 2^i,
    /// $$
    /// and split the sum as
    /// $$
    /// k = \sum\_{i=0}^{w-1} k\_i 2^i + 2^w \sum\_{i=0} k\_{i+w} 2^i
    /// $$
    /// where the first part is \\( k \mod 2^w \\).
    ///
    /// If \\( k \mod 2^w\\) is odd, and \\( k \mod 2^w < 2^{w-1} \\), then we emit
    /// \\( n_0 = k \mod 2^w \\).  Instead of computing
    /// \\( k - n_0 \\), we just advance \\(w\\) bits and reindex.
    ///
    /// If \\( k \mod 2^w\\) is odd, and \\( k \mod 2^w \ge 2^{w-1} \\), then
    /// \\( n_0 = k \operatorname{mods} 2^w = k \mod 2^w - 2^w \\).
    /// The quantity \\( k - n_0 \\) is
    /// $$
    /// \begin{aligned}
    /// k - n_0 &= \sum\_{i=0}^{w-1} k\_i 2^i + 2^w \sum\_{i=0} k\_{i+w} 2^i
    ///          - \sum\_{i=0}^{w-1} k\_i 2^i + 2^w \\\\
    /// &= 2^w + 2^w \sum\_{i=0} k\_{i+w} 2^i
    /// \end{aligned}
    /// $$
    /// so instead of computing the subtraction, we can set a carry
    /// bit, advance \\(w\\) bits, and reindex.
    ///
    /// If \\( k \mod 2^w\\) is even, we emit \\(0\\), advance 1 bit
    /// and reindex.  In fact, by setting all digits to \\(0\\)
    /// initially, we don't need to emit anything.
    pub(crate) fn non_adjacent_form(&self, w: usize) -> [i8; 256] {
        // required by the NAF definition
        debug_assert!( w >= 2 );
        // required so that the NAF digits fit in i8
        debug_assert!( w <= 8 );

        use byteorder::{ByteOrder, LittleEndian};

        let mut naf = [0i8; 256];

        let mut x_u64 = [0u64; 5];
        LittleEndian::read_u64_into(&self.bytes, &mut x_u64[0..4]);

        let width = 1 << w;
        let window_mask = width - 1;

        let mut pos = 0;
        let mut carry = 0;
        while pos < 256 {
            // Construct a buffer of bits of the scalar, starting at bit `pos`
            let u64_idx = pos / 64;
            let bit_idx = pos % 64;
            let bit_buf: u64;
            if bit_idx < 64 - w {
                // This window's bits are contained in a single u64
                bit_buf = x_u64[u64_idx] >> bit_idx;
            } else {
                // Combine the current u64's bits with the bits from the next u64
                bit_buf = (x_u64[u64_idx] >> bit_idx) | (x_u64[1+u64_idx] << (64 - bit_idx));
            }

            // Add the carry into the current window
            let window = carry + (bit_buf & window_mask);

            if window & 1 == 0 {
                // If the window value is even, preserve the carry and continue.
                // Why is the carry preserved?
                // If carry == 0 and window & 1 == 0, then the next carry should be 0
                // If carry == 1 and window & 1 == 0, then bit_buf & 1 == 1 so the next carry should be 1
                pos += 1;
                continue;
            }

            if window < width/2 {
                carry = 0;
                naf[pos] = window as i8;
            } else {
                carry = 1;
                naf[pos] = (window as i8) - (width as i8);
            }

            pos += w;
        }

        naf
    }

    /// Write this scalar in radix 16, with coefficients in \\([-8,8)\\),
    /// i.e., compute \\(a\_i\\) such that
    /// $$
    ///    a = a\_0 + a\_1 16\^1 + \cdots + a_{63} 16\^{63},
    /// $$
    /// with \\(-8 \leq a_i < 8\\) for \\(0 \leq i < 63\\) and \\(-8 \leq a_{63} \leq 8\\).
    pub(crate) fn to_radix_16(&self) -> [i8; 64] {
        debug_assert!(self[31] <= 127);
        let mut output = [0i8; 64];

        // Step 1: change radix.
        // Convert from radix 256 (bytes) to radix 16 (nibbles)
        #[inline(always)]
        fn bot_half(x: u8) -> u8 { (x >> 0) & 15 }
        #[inline(always)]
        fn top_half(x: u8) -> u8 { (x >> 4) & 15 }

        for i in 0..32 {
            output[2*i  ] = bot_half(self[i]) as i8;
            output[2*i+1] = top_half(self[i]) as i8;
        }
        // Precondition note: since self[31] <= 127, output[63] <= 7

        // Step 2: recenter coefficients from [0,16) to [-8,8)
        for i in 0..63 {
            let carry    = (output[i] + 8) >> 4;
            output[i  ] -= carry << 4;
            output[i+1] += carry;
        }
        // Precondition note: output[63] is not recentered.  It
        // increases by carry <= 1.  Thus output[63] <= 8.

        output
    }

    /// Write this scalar in radix \\(2\^r\\), with \\(n = ceil(256/r)\\) coefficients in \\([-(2\^r)/2,(2\^r)/2)\\),
    /// i.e., compute \\(a\_i\\) such that
    /// $$
    ///    a = a\_0 + a\_1 2\^1r + \cdots + a_{n-1} 2\^{r*(n-1)},
    /// $$
    /// with \\(-2\^r/2 \leq a_i < 2\^r/2\\) for \\(0 \leq i < (n-1)\\) and \\(-2\^r/2 \leq a_{n-1} \leq 2\^r/2\\).
    /// Radix power \\(r\\) can be between 1 and 15.
    #[cfg(any(feature = "alloc", feature = "std"))]
    pub(crate) fn to_arbitrary_radix(&self, mut radix_power: usize) -> Vec<i16> {
        use byteorder::{ByteOrder, LittleEndian};
        // The last word is half the size, so it always <= 2^r/2 including the carry
        debug_assert!(self[31] <= 127);

        // Ensure that radix is in [2^1, 2^15]
        radix_power = if radix_power > 15 { 15 } else { radix_power };
        radix_power = if radix_power < 1  { 1  } else { radix_power };

        // Number of coefficients = ceil(256/r)
        let coef_count = (256 + radix_power - 1)/radix_power;
        let radix = 1 << radix_power;
        let window_mask = radix - 1;

        let mut output = vec![0i16; coef_count];

        // Read 64-bit words of the scalar
        let mut x_u64 = [0u64; 5]; // one extra zero u64 to read from w/o bounds checks
        LittleEndian::read_u64_into(&self.bytes, &mut x_u64[0..4]);

        let mut carry:u64 = 0;
        for i in 0..coef_count {
            // Construct a buffer of bits of the scalar, starting at bit `pos`
            let pos = radix_power*i;
            let u64_idx = pos / 64;
            let bit_idx = pos % 64;
            let bit_buf: u64;
            if bit_idx < 64 - radix_power {
                // This window's bits are contained in a single u64
                bit_buf = x_u64[u64_idx] >> bit_idx;
            } else {
                // Combine the current u64's bits with the bits from the next u64
                bit_buf = (x_u64[u64_idx] >> bit_idx) | (x_u64[1+u64_idx] << (64 - bit_idx));
            }

            // Read actual coefficient value from the window
            let coef:u64 = carry + (bit_buf & (window_mask as u64)); // coef = [0, 2^r)

            // Recenter coefficients from [0,2^r) to [-2^r/2, 2^r/2)
            carry = (coef + (radix/2) as u64) >> radix_power;
            output[i] = ((coef as i64) - (carry << radix_power) as i64) as i16;
        }
        // Since the highest bit of the 256-bit integer is 0, 
        // the last coefficient would always be in the lower half _inclusive_, 
        // so the carry in the end can be 1 iff the word equals 2^r/2.
        // Since ±2^r/2 values are valid, to avoid adding an extra word,
        // we allow the last word to touch the value 2^r/2.
        output[coef_count-1] += (carry << radix_power) as i16;
        output
    }

    /// Unpack this `Scalar` to an `UnpackedScalar` for faster arithmetic.
    pub(crate) fn unpack(&self) -> UnpackedScalar {
        UnpackedScalar::from_bytes(&self.bytes)
    }

    /// Reduce this `Scalar` modulo \\(\ell\\).
    #[allow(non_snake_case)]
    pub fn reduce(&self) -> Scalar {
        let x = self.unpack();
        let xR = UnpackedScalar::mul_internal(&x, &constants::R);
        let x_mod_l = UnpackedScalar::montgomery_reduce(&xR);
        x_mod_l.pack()
    }

    /// Check whether this `Scalar` is the canonical representative mod \\(\ell\\).
    ///
    /// This is intended for uses like input validation, where variable-time code is acceptable.
    ///
    /// ```
    /// # extern crate curve25519_dalek;
    /// # extern crate subtle;
    /// # use curve25519_dalek::scalar::Scalar;
    /// # use subtle::ConditionallyAssignable;
    /// # fn main() {
    /// // 2^255 - 1, since `from_bits` clears the high bit
    /// let _2_255_minus_1 = Scalar::from_bits([0xff;32]);
    /// assert!(!_2_255_minus_1.is_canonical());
    ///
    /// let reduced = _2_255_minus_1.reduce();
    /// assert!(reduced.is_canonical());
    /// # }
    /// ```
    pub fn is_canonical(&self) -> bool {
        *self == self.reduce()
    }
}

impl UnpackedScalar {
    /// Pack the limbs of this `UnpackedScalar` into a `Scalar`.
    fn pack(&self) -> Scalar {
        Scalar{ bytes: self.to_bytes() }
    }

    /// Inverts an UnpackedScalar in Montgomery form.
    pub fn montgomery_invert(&self) -> UnpackedScalar {
        // Uses the addition chain from
        // https://briansmith.org/ecc-inversion-addition-chains-01#curve25519_scalar_inversion
        let    _1 = self;
        let   _10 = _1.montgomery_square();
        let  _100 = _10.montgomery_square();
        let   _11 = UnpackedScalar::montgomery_mul(&_10,     &_1);
        let  _101 = UnpackedScalar::montgomery_mul(&_10,    &_11);
        let  _111 = UnpackedScalar::montgomery_mul(&_10,   &_101);
        let _1001 = UnpackedScalar::montgomery_mul(&_10,   &_111);
        let _1011 = UnpackedScalar::montgomery_mul(&_10,  &_1001);
        let _1111 = UnpackedScalar::montgomery_mul(&_100, &_1011);

        // _10000
        let mut y = UnpackedScalar::montgomery_mul(&_1111, &_1);

        #[inline]
        fn square_multiply(y: &mut UnpackedScalar, squarings: usize, x: &UnpackedScalar) {
            for _ in 0..squarings {
                *y = y.montgomery_square();
            }
            *y = UnpackedScalar::montgomery_mul(y, x);
        }

        square_multiply(&mut y, 123 + 3, &_101);
        square_multiply(&mut y,   2 + 2, &_11);
        square_multiply(&mut y,   1 + 4, &_1111);
        square_multiply(&mut y,   1 + 4, &_1111);
        square_multiply(&mut y,       4, &_1001);
        square_multiply(&mut y,       2, &_11);
        square_multiply(&mut y,   1 + 4, &_1111);
        square_multiply(&mut y,   1 + 3, &_101);
        square_multiply(&mut y,   3 + 3, &_101);
        square_multiply(&mut y,       3, &_111);
        square_multiply(&mut y,   1 + 4, &_1111);
        square_multiply(&mut y,   2 + 3, &_111);
        square_multiply(&mut y,   2 + 2, &_11);
        square_multiply(&mut y,   1 + 4, &_1011);
        square_multiply(&mut y,   2 + 4, &_1011);
        square_multiply(&mut y,   6 + 4, &_1001);
        square_multiply(&mut y,   2 + 2, &_11);
        square_multiply(&mut y,   3 + 2, &_11);
        square_multiply(&mut y,   3 + 2, &_11);
        square_multiply(&mut y,   1 + 4, &_1001);
        square_multiply(&mut y,   1 + 3, &_111);
        square_multiply(&mut y,   2 + 4, &_1111);
        square_multiply(&mut y,   1 + 4, &_1011);
        square_multiply(&mut y,       3, &_101);
        square_multiply(&mut y,   2 + 4, &_1111);
        square_multiply(&mut y,       3, &_101);
        square_multiply(&mut y,   1 + 2, &_11);

        y
    }

    /// Inverts an UnpackedScalar not in Montgomery form.
    pub fn invert(&self) -> UnpackedScalar {
        self.to_montgomery().montgomery_invert().from_montgomery()
    }
}

#[cfg(test)]
mod test {
    use super::*;
    use constants;

    /// x = 2238329342913194256032495932344128051776374960164957527413114840482143558222
    pub static X: Scalar = Scalar{
        bytes: [
            0x4e, 0x5a, 0xb4, 0x34, 0x5d, 0x47, 0x08, 0x84,
            0x59, 0x13, 0xb4, 0x64, 0x1b, 0xc2, 0x7d, 0x52,
            0x52, 0xa5, 0x85, 0x10, 0x1b, 0xcc, 0x42, 0x44,
            0xd4, 0x49, 0xf4, 0xa8, 0x79, 0xd9, 0xf2, 0x04,
        ],
    };
    /// 1/x = 6859937278830797291664592131120606308688036382723378951768035303146619657244
    pub static XINV: Scalar = Scalar{
        bytes: [
            0x1c, 0xdc, 0x17, 0xfc, 0xe0, 0xe9, 0xa5, 0xbb,
            0xd9, 0x24, 0x7e, 0x56, 0xbb, 0x01, 0x63, 0x47,
            0xbb, 0xba, 0x31, 0xed, 0xd5, 0xa9, 0xbb, 0x96,
            0xd5, 0x0b, 0xcd, 0x7a, 0x3f, 0x96, 0x2a, 0x0f,
        ],
    };
    /// y = 2592331292931086675770238855846338635550719849568364935475441891787804997264
    pub static Y: Scalar = Scalar{
        bytes: [
            0x90, 0x76, 0x33, 0xfe, 0x1c, 0x4b, 0x66, 0xa4,
            0xa2, 0x8d, 0x2d, 0xd7, 0x67, 0x83, 0x86, 0xc3,
            0x53, 0xd0, 0xde, 0x54, 0x55, 0xd4, 0xfc, 0x9d,
            0xe8, 0xef, 0x7a, 0xc3, 0x1f, 0x35, 0xbb, 0x05,
        ],
    };

    /// x*y = 5690045403673944803228348699031245560686958845067437804563560795922180092780
    static X_TIMES_Y: Scalar = Scalar{
        bytes: [
            0x6c, 0x33, 0x74, 0xa1, 0x89, 0x4f, 0x62, 0x21,
            0x0a, 0xaa, 0x2f, 0xe1, 0x86, 0xa6, 0xf9, 0x2c,
            0xe0, 0xaa, 0x75, 0xc2, 0x77, 0x95, 0x81, 0xc2,
            0x95, 0xfc, 0x08, 0x17, 0x9a, 0x73, 0x94, 0x0c,
        ],
    };

    /// sage: l = 2^252 + 27742317777372353535851937790883648493
    /// sage: big = 2^256 - 1
    /// sage: repr((big % l).digits(256))
    static CANONICAL_2_256_MINUS_1: Scalar = Scalar{
        bytes: [
              28, 149, 152, 141, 116,  49, 236, 214,
             112, 207, 125, 115, 244,  91, 239, 198,
             254, 255, 255, 255, 255, 255, 255, 255,
             255, 255, 255, 255, 255, 255, 255,  15,
        ],
    };

    static A_SCALAR: Scalar = Scalar{
        bytes: [
            0x1a, 0x0e, 0x97, 0x8a, 0x90, 0xf6, 0x62, 0x2d,
            0x37, 0x47, 0x02, 0x3f, 0x8a, 0xd8, 0x26, 0x4d,
            0xa7, 0x58, 0xaa, 0x1b, 0x88, 0xe0, 0x40, 0xd1,
            0x58, 0x9e, 0x7b, 0x7f, 0x23, 0x76, 0xef, 0x09,
        ],
    };

    static A_NAF: [i8; 256] =
        [0,13,0,0,0,0,0,0,0,7,0,0,0,0,0,0,-9,0,0,0,0,-11,0,0,0,0,3,0,0,0,0,1,
         0,0,0,0,9,0,0,0,0,-5,0,0,0,0,0,0,3,0,0,0,0,11,0,0,0,0,11,0,0,0,0,0,
         -9,0,0,0,0,0,-3,0,0,0,0,9,0,0,0,0,0,1,0,0,0,0,0,0,-1,0,0,0,0,0,9,0,
         0,0,0,-15,0,0,0,0,-7,0,0,0,0,-9,0,0,0,0,0,5,0,0,0,0,13,0,0,0,0,0,-3,0,
         0,0,0,-11,0,0,0,0,-7,0,0,0,0,-13,0,0,0,0,11,0,0,0,0,-9,0,0,0,0,0,1,0,0,
         0,0,0,-15,0,0,0,0,1,0,0,0,0,7,0,0,0,0,0,0,0,0,5,0,0,0,0,0,13,0,0,0,
         0,0,0,11,0,0,0,0,0,15,0,0,0,0,0,-9,0,0,0,0,0,0,0,-1,0,0,0,0,0,0,0,7,
         0,0,0,0,0,-15,0,0,0,0,0,15,0,0,0,0,15,0,0,0,0,15,0,0,0,0,0,1,0,0,0,0];

    #[test]
    fn fuzzer_testcase_reduction() {
        // LE bytes of 24519928653854221733733552434404946937899825954937634815
        let a_bytes = [255, 255, 255, 255, 255, 255, 255, 255, 255, 255, 255, 255, 255, 255, 255, 255, 255, 255, 255, 255, 255, 255, 255, 0, 0, 0, 0, 0, 0, 0, 0, 0];
        // LE bytes of 4975441334397345751130612518500927154628011511324180036903450236863266160640
        let b_bytes = [0, 0, 0, 0, 0, 0, 0, 0, 0, 0, 0, 0, 0, 0, 0, 0, 0, 0, 0, 0, 0, 0, 0, 255, 210, 210, 210, 255, 255, 255, 255, 10];
        // LE bytes of 6432735165214683820902750800207468552549813371247423777071615116673864412038
        let c_bytes = [134, 171, 119, 216, 180, 128, 178, 62, 171, 132, 32, 62, 34, 119, 104, 193, 47, 215, 181, 250, 14, 207, 172, 93, 75, 207, 211, 103, 144, 204, 56, 14];

        let a = Scalar::from_bytes_mod_order(a_bytes);
        let b = Scalar::from_bytes_mod_order(b_bytes);
        let c = Scalar::from_bytes_mod_order(c_bytes);

        let mut tmp = [0u8; 64];

        // also_a = (a mod l)
        tmp[0..32].copy_from_slice(&a_bytes[..]);
        let also_a = Scalar::from_bytes_mod_order_wide(&tmp);

        // also_b = (b mod l)
        tmp[0..32].copy_from_slice(&b_bytes[..]);
        let also_b = Scalar::from_bytes_mod_order_wide(&tmp);

        let expected_c = &a * &b;
        let also_expected_c = &also_a * &also_b;

        assert_eq!(c, expected_c);
        assert_eq!(c, also_expected_c);
    }

    #[test]
    fn non_adjacent_form() {
        let naf = A_SCALAR.non_adjacent_form(5);
        for i in 0..256 {
            assert_eq!(naf[i], A_NAF[i]);
        }
    }

    #[test]
<<<<<<< HEAD
    fn to_arbitrary_radix() {
        // For each valid radix it tests that 1000 random-ish scalars can be restored
        // from the produced representation precisely.
        for r in 1..16 {
            for s in 2..100 {
                let scalar = Scalar::from_u64(s).invert(); // pseudo-random
                let naf = scalar.to_arbitrary_radix(r);

                let radix = Scalar::from_u64(1<<r);
                let mut term = Scalar::one();
                let mut recovered_scalar = Scalar::zero();
                for digit in naf.clone() {
                    let sdigit = if digit < 0 { -Scalar::from_u64((-digit) as u64) } else { Scalar::from_u64(digit as u64) };
                    recovered_scalar += term * sdigit;
                    term *= radix;
                }
                assert_eq!(recovered_scalar, scalar);
            }
        }
    }

    #[test]
    fn from_unsigned() {
        let val = 0xdeadbeefdeadbeef;
        let s = Scalar::from_u64(val);
=======
    fn from_u64() {
        let val: u64 = 0xdeadbeefdeadbeef;
        let s = Scalar::from(val);
>>>>>>> 839358aa
        assert_eq!(s[7], 0xde);
        assert_eq!(s[6], 0xad);
        assert_eq!(s[5], 0xbe);
        assert_eq!(s[4], 0xef);
        assert_eq!(s[3], 0xde);
        assert_eq!(s[2], 0xad);
        assert_eq!(s[1], 0xbe);
        assert_eq!(s[0], 0xef);
    }

    #[test]
    fn scalar_mul_by_one() {
        let test_scalar = &X * &Scalar::one();
        for i in 0..32 {
            assert!(test_scalar[i] == X[i]);
        }
    }

    #[test]
    fn impl_add() {
        let two = Scalar::from(2u64);
        let one = Scalar::one();
        let should_be_two = &one + &one;
        assert_eq!(should_be_two, two);
    }

    #[allow(non_snake_case)]
    #[test]
    fn impl_mul() {
        let should_be_X_times_Y = &X * &Y;
        assert_eq!(should_be_X_times_Y, X_TIMES_Y);
    }

    #[allow(non_snake_case)]
    #[test]
    fn impl_product() {
        // Test that product works for non-empty iterators
        let X_Y_vector = vec![X, Y];
        let should_be_X_times_Y: Scalar = X_Y_vector.iter().product();
        assert_eq!(should_be_X_times_Y, X_TIMES_Y);

        // Test that product works for the empty iterator
        let one = Scalar::one();
        let empty_vector = vec![];
        let should_be_one: Scalar = empty_vector.iter().product();
        assert_eq!(should_be_one, one);

        // Test that product works for iterators where Item = Scalar
        let xs = [Scalar::from(2u64); 10];
        let ys = [Scalar::from(3u64); 10];
        // now zs is an iterator with Item = Scalar
        let zs = xs.iter().zip(ys.iter()).map(|(x,y)| x * y);

        let x_prod: Scalar = xs.iter().product();
        let y_prod: Scalar = ys.iter().product();
        let z_prod: Scalar = zs.product();

        assert_eq!(x_prod, Scalar::from(1024u64));
        assert_eq!(y_prod, Scalar::from(59049u64));
        assert_eq!(z_prod, Scalar::from(60466176u64));
        assert_eq!(x_prod * y_prod, z_prod);

    }

    #[test]
    fn impl_sum() {

        // Test that sum works for non-empty iterators
        let two = Scalar::from(2u64);
        let one_vector = vec![Scalar::one(), Scalar::one()];
        let should_be_two: Scalar = one_vector.iter().sum();
        assert_eq!(should_be_two, two);

        // Test that sum works for the empty iterator
        let zero = Scalar::zero();
        let empty_vector = vec![];
        let should_be_zero: Scalar = empty_vector.iter().sum();
        assert_eq!(should_be_zero, zero);

        // Test that sum works for owned types
        let xs = [Scalar::from(1u64); 10];
        let ys = [Scalar::from(2u64); 10];
        // now zs is an iterator with Item = Scalar
        let zs = xs.iter().zip(ys.iter()).map(|(x,y)| x + y);

        let x_sum: Scalar = xs.iter().sum();
        let y_sum: Scalar = ys.iter().sum();
        let z_sum: Scalar = zs.sum();

        assert_eq!(x_sum, Scalar::from(10u64));
        assert_eq!(y_sum, Scalar::from(20u64));
        assert_eq!(z_sum, Scalar::from(30u64));
        assert_eq!(x_sum + y_sum, z_sum);
    }

    #[test]
    fn square() {
        let expected = &X * &X;
        let actual = X.unpack().square().pack();
        for i in 0..32 {
            assert!(expected[i] == actual[i]);
        }
    }

    #[test]
    fn reduce() {
        let biggest = Scalar::from_bytes_mod_order([0xff; 32]);
        assert_eq!(biggest, CANONICAL_2_256_MINUS_1);
    }

    #[test]
    fn from_bytes_mod_order_wide() {
        let mut bignum = [0u8; 64];
        // set bignum = x + 2^256x
        for i in 0..32 {
            bignum[   i] = X[i];
            bignum[32+i] = X[i];
        }
        // 3958878930004874126169954872055634648693766179881526445624823978500314864344
        // = x + 2^256x (mod l)
        let reduced = Scalar{
            bytes: [
                216, 154, 179, 139, 210, 121,   2,  71,
                 69,  99, 158, 216,  23, 173,  63, 100,
                204,   0,  91,  50, 219, 153,  57, 249,
                 28,  82,  31, 197, 100, 165, 192,   8,
            ],
        };
        let test_red = Scalar::from_bytes_mod_order_wide(&bignum);
        for i in 0..32 {
            assert!(test_red[i] == reduced[i]);
        }
    }

    #[allow(non_snake_case)]
    #[test]
    fn invert() {
        let inv_X = X.invert();
        assert_eq!(inv_X, XINV);
        let should_be_one = &inv_X * &X;
        assert_eq!(should_be_one, Scalar::one());
    }

    // Negating a scalar twice should result in the original scalar.
    #[allow(non_snake_case)]
    #[test]
    fn neg_twice_is_identity() {
        let negative_X = -&X;
        let should_be_X = -&negative_X;

        assert_eq!(should_be_X, X);
    }

    #[test]
    fn to_bytes_from_bytes_roundtrips() {
        let unpacked = X.unpack();
        let bytes = unpacked.to_bytes();
        let should_be_unpacked = UnpackedScalar::from_bytes(&bytes);

        assert_eq!(should_be_unpacked.0, unpacked.0);
    }

    #[test]
    fn montgomery_reduce_matches_from_bytes_mod_order_wide() {
        let mut bignum = [0u8; 64];

        // set bignum = x + 2^256x
        for i in 0..32 {
            bignum[   i] = X[i];
            bignum[32+i] = X[i];
        }
        // x + 2^256x (mod l)
        //         = 3958878930004874126169954872055634648693766179881526445624823978500314864344
        let expected = Scalar{
            bytes: [
                216, 154, 179, 139, 210, 121,   2,  71,
                 69,  99, 158, 216,  23, 173,  63, 100,
                204,   0,  91,  50, 219, 153,  57, 249,
                 28,  82,  31, 197, 100, 165, 192,   8
            ],
        };
        let reduced = Scalar::from_bytes_mod_order_wide(&bignum);

        // The reduced scalar should match the expected
        assert_eq!(reduced.bytes, expected.bytes);

        //  (x + 2^256x) * R
        let interim = UnpackedScalar::mul_internal(&UnpackedScalar::from_bytes_wide(&bignum),
                                                   &constants::R);
        // ((x + 2^256x) * R) / R  (mod l)
        let montgomery_reduced = UnpackedScalar::montgomery_reduce(&interim);

        // The Montgomery reduced scalar should match the reduced one, as well as the expected
        assert_eq!(montgomery_reduced.0, reduced.unpack().0);
        assert_eq!(montgomery_reduced.0, expected.unpack().0)
    }

    #[test]
    fn canonical_decoding() {
        // canonical encoding of 1667457891
        let canonical_bytes = [99, 99, 99, 99, 0, 0, 0, 0, 0, 0, 0, 0, 0, 0, 0, 0, 0, 0, 0, 0, 0, 0, 0, 0, 0, 0, 0, 0, 0, 0, 0, 0,];

        // encoding of
        //   7265385991361016183439748078976496179028704920197054998554201349516117938192
        // = 28380414028753969466561515933501938171588560817147392552250411230663687203 (mod l)
        // non_canonical because unreduced mod l
        let non_canonical_bytes_because_unreduced = [16; 32];

        // encoding with high bit set, to check that the parser isn't pre-masking the high bit
        let non_canonical_bytes_because_highbit = [0, 0, 0, 0, 0, 0, 0, 0, 0, 0, 0, 0, 0, 0, 0, 0, 0, 0, 0, 0, 0, 0, 0, 0, 0, 0, 0, 0, 0, 0, 0, 128];

        assert!( Scalar::from_canonical_bytes(canonical_bytes).is_some() );
        assert!( Scalar::from_canonical_bytes(non_canonical_bytes_because_unreduced).is_none() );
        assert!( Scalar::from_canonical_bytes(non_canonical_bytes_because_highbit).is_none() );
    }

    #[test]
    #[cfg(feature = "serde")]
    fn serde_cbor_scalar_roundtrip() {
        // XXX remove serde_cbor
        use serde_cbor;
        let output = serde_cbor::to_vec(&X).unwrap();
        let parsed: Scalar = serde_cbor::from_slice(&output).unwrap();
        assert_eq!(parsed, X);
    }

    #[cfg(debug_assertions)]
    #[test]
    #[should_panic]
    fn batch_invert_with_a_zero_input_panics() {
        let mut xs = vec![Scalar::one(); 16];
        xs[3] = Scalar::zero();
        // This should panic in debug mode.
        Scalar::batch_invert(&mut xs);
    }

    #[test]
    fn batch_invert_empty() {
        assert_eq!(Scalar::one(), Scalar::batch_invert(&mut []));
    }

    #[test]
    fn batch_invert_consistency() {
        let mut x = Scalar::from(1u64);
        let mut v1: Vec<_> = (0..16).map(|_| {let tmp = x; x = x + x; tmp}).collect();
        let v2 = v1.clone();

        let expected: Scalar = v1.iter().product();
        let expected = expected.invert();
        let ret = Scalar::batch_invert(&mut v1);
        assert_eq!(ret, expected);

        for (a, b) in v1.iter().zip(v2.iter()) {
            assert_eq!(a * b, Scalar::one());
        }
    }
}<|MERGE_RESOLUTION|>--- conflicted
+++ resolved
@@ -152,12 +152,6 @@
 use prelude::*;
 
 use rand::{Rng, CryptoRng};
-
-#[cfg(feature = "std")]
-use std::vec::Vec;
-
-#[cfg(feature = "alloc")]
-use alloc::Vec;
 
 use digest::Digest;
 use generic_array::typenum::U64;
@@ -1243,20 +1237,19 @@
     }
 
     #[test]
-<<<<<<< HEAD
     fn to_arbitrary_radix() {
         // For each valid radix it tests that 1000 random-ish scalars can be restored
         // from the produced representation precisely.
         for r in 1..16 {
             for s in 2..100 {
-                let scalar = Scalar::from_u64(s).invert(); // pseudo-random
+                let scalar = Scalar::from(s as u64).invert(); // pseudo-random
                 let naf = scalar.to_arbitrary_radix(r);
 
-                let radix = Scalar::from_u64(1<<r);
+                let radix = Scalar::from((1<<r) as u64);
                 let mut term = Scalar::one();
                 let mut recovered_scalar = Scalar::zero();
                 for digit in naf.clone() {
-                    let sdigit = if digit < 0 { -Scalar::from_u64((-digit) as u64) } else { Scalar::from_u64(digit as u64) };
+                    let sdigit = if digit < 0 { -Scalar::from((-digit) as u64) } else { Scalar::from(digit as u64) };
                     recovered_scalar += term * sdigit;
                     term *= radix;
                 }
@@ -1266,14 +1259,9 @@
     }
 
     #[test]
-    fn from_unsigned() {
-        let val = 0xdeadbeefdeadbeef;
-        let s = Scalar::from_u64(val);
-=======
     fn from_u64() {
         let val: u64 = 0xdeadbeefdeadbeef;
         let s = Scalar::from(val);
->>>>>>> 839358aa
         assert_eq!(s[7], 0xde);
         assert_eq!(s[6], 0xad);
         assert_eq!(s[5], 0xbe);
