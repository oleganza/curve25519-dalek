--- conflicted
+++ resolved
@@ -1,10 +1,6 @@
 [package]
 name = "curve25519-dalek"
-<<<<<<< HEAD
-version = "0.17.0"
-=======
 version = "0.18.0"
->>>>>>> 87a1815b
 authors = ["Isis Lovecruft <isis@patternsinthevoid.net>",
            "Henry de Valence <hdevalence@hdevalence.ca>"]
 readme = "README.md"
